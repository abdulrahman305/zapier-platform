<!DOCTYPE html>
<html lang="en">
  <head>
    <!-- Google Tag Manager -->
    <script>(function(w,d,s,l,i){w[l]=w[l]||[];w[l].push({'gtm.start':
    new Date().getTime(),event:'gtm.js'});var f=d.getElementsByTagName(s)[0],
    j=d.createElement(s),dl=l!='dataLayer'?'&l='+l:'';j.async=true;j.src=
    'https://www.googletagmanager.com/gtm.js?id='+i+dl;f.parentNode.insertBefore(j,f);
    })(window,document,'script','dataLayer','GTM-WNQKTM5');</script>
    <!-- End Google Tag Manager -->
    <meta charset="utf-8">
    <meta http-equiv="X-UA-Compatible" content="IE=edge">
    <meta name="viewport" content="width=device-width, initial-scale=1">
    <title>Zapier Platform CLI Reference</title>

    <link rel="stylesheet" href="//maxcdn.bootstrapcdn.com/bootstrap/3.3.7/css/bootstrap.min.css">
    <link rel="stylesheet" href="//cdnjs.cloudflare.com/ajax/libs/highlight.js/9.5.0/styles/agate.min.css">
    <link href="//fonts.googleapis.com/css?family=Open+Sans" rel="stylesheet">
    <link rel="stylesheet" href="./docs.css">
    <style>body {
  font-family: 'Open Sans', Helvetica, arial, sans-serif;
  background-color: #fff;
  color: #5F6C72;
  font-size: 14px;
  font-weight: 400;
  width: 100%;
  height: 100%;
  margin: 0;
  padding: 0;
  position: relative; }

img {
  max-width: 100%; }

h1 {
  color: #354147;
  font-size: 28px;
  font-weight: 400;
  line-height: 1.3em;
  padding: 20px 0; }

h2 {
  color: #354147;
  font-size: 20px;
  line-height: 1.4em;
  font-weight: 600;
  padding: 1em 0; }

h3 {
  color: #354147;
  font-size: 15px;
  line-height: 1.5em;
  font-weight: 600;
  padding: 0 0 0.5em 0; }

h4 {
  color: #354147;
  font-size: 0.9em;
  letter-spacing: 1px;
  line-height: 1.2em;
  font-weight: 600;
  padding: 0 0 10px;
  text-transform: uppercase; }

a {
  color: #499DF3;
  text-decoration: none; }
  a:hover {
    text-decoration: underline; }

::-webkit-input-placeholder {
  color: #969EA2; }

:-moz-placeholder {
  color: #969EA2; }

::-moz-placeholder {
  color: #969EA2; }

:-ms-input-placeholder {
  color: #969EA2; }

p {
  line-height: 1.6em;
  margin: 0 0 15px; }

small {
  font-size: 13px; }

i, em {
  font-style: italic; }

strong {
  font-weight: 600; }

sup, sub, .sup {
  font-size: 13px;
  vertical-align: baseline;
  position: relative;
  top: -0.4em; }
  sup.small, sub.small, .sup.small {
    font-size: 10px; }

sub {
  top: 0.4em; }

pre {
  border: none;
  line-height: 20px;
  font-family: 'Consolas','Liberation Mono',Courier,monospace; }
  pre code {
    display: block;
    white-space: pre; /* no word wrap */
    padding: 10px;
    line-height: 1.7em; }

p code {
  word-break: break-all;
  display: inline; }

hr {
  color: #DADFE2;
  background: #DADFE2;
  border: 0;
  height: 1px; }

ul {
  line-height: 1.75em;
  margin: 0 0 20px; }

ol {
  line-height: 1.75em;
  list-style-type: decimal;
  list-style-position: inside;
  margin: 0 0 20px; }

blockquote {
  border-left: 3px solid #ff4a00;
  font-size: 14px;
  font-style: italic;
  line-height: 2em;
  margin: 30px 0;
  padding-left: 20px; }
  blockquote p {
    font-size: inherit;
    font-style: inherit;
    line-height: inherit; }

.docs-toc {
  height: 100%;
  width: 230px;
  position: fixed;
  padding: 40px 20px;
  overflow-y: scroll;
  overflow-x: hidden; }
  .docs-toc ul {
    margin: 0; 
    padding: 0 0 0 10px; }

.generated-by {
  font-size: 12px;
  color: #969EA2; }

.docs-main {}

.docs-code {
  /* see media queries */ }
  .docs-code pre {
    background: #354147;
    color: #ffffff;
    line-height: 20px;
    font-family: 'Consolas','Liberation Mono',Courier,monospace; }
    .docs-code pre code {
      display: block;
      padding: 10px;
      line-height: 1.7em; }

a code {
  color: #499DF3;
  background-color: #f2f4f9; }

/* targets bootstraps md width */

@media (min-width: 992px) {
  .row-height {
    display: table;
    table-layout: fixed;
    height: 100%;
    width: 100%; }
  .col-height {
    display: table-cell;
    float: none;
    height: 100%; }

  .docs-main {
    margin-left: 230px; }

  .docs-code {
    background: #5F6C72;
    color: #ffffff; }
}

@media (max-width: 992px) {
  .docs-toc {
    display: none; }
  .is-empty {
    display: none; }
}
</style>
  </head>
  <body>
    <!-- Header -->
    <div class="docs-header">
      <div class="docs-header__main">
        <div class="docs-header__container">
          <a class="docs-header__logo" href="https://zapier.com"></a>
          <div class="docs-header__links">
            <a href="https://zapier.com/app/explore">Explore</a>
            <a href="https://zapier.com/zapbook/">App Directory</a>
            <a href="https://zapier.com/pricing">Pricing</a>
            <a href="https://zapier.com/app/login">Login</a>
            <a href="https://zapier.com/sign-up/" class="docs-header__sign-up">Sign Up</a>
          </div>
        </div>
      </div>
      <div class="docs-header__platform">
        <div class="docs-header__container">
          <h2 class="docs-header__platform-title">Developer Platform</h2>
          <div class="docs-header__links">
            <a href="https://zapier.com/developer/builder">Your Apps</a>
            <a href="https://zapier.com/developer/shared-zaps">Zap Templates</a>
            <a href="https://zapier.com/developer/documentation">Documentation</a>
          </div>
        </div>
      </div>
    </div>
    <!-- End Header -->

    <!-- Google Tag Manager (noscript) -->
    <noscript><iframe src="https://www.googletagmanager.com/ns.html?id=GTM-WNQKTM5"
    height="0" width="0" style="display:none;visibility:hidden"></iframe></noscript>
    <!-- End Google Tag Manager (noscript) -->

    <div class="docs-toc">
      <ul>
<li><a href="#zapier-cli-reference">Zapier CLI Reference</a></li>
<li><a href="#commands">Commands</a><ul>
<li><a href="#apps">apps</a></li>
<li><a href="#build">build</a></li>
<li><a href="#collaborate">collaborate</a></li>
<li><a href="#convert">convert</a></li>
<li><a href="#delete">delete</a></li>
<li><a href="#deprecate">deprecate</a></li>
<li><a href="#describe">describe</a></li>
<li><a href="#env">env</a></li>
<li><a href="#help">help</a></li>
<li><a href="#history">history</a></li>
<li><a href="#invite">invite</a></li>
<li><a href="#link">link</a></li>
<li><a href="#login">login</a></li>
<li><a href="#logout">logout</a></li>
<li><a href="#logs">logs</a></li>
<li><a href="#migrate">migrate</a></li>
<li><a href="#promote">promote</a></li>
<li><a href="#push">push</a></li>
<li><a href="#register">register</a></li>
<li><a href="#scaffold">scaffold</a></li>
<li><a href="#test">test</a></li>
<li><a href="#upload">upload</a></li>
<li><a href="#validate">validate</a></li>
<li><a href="#versions">versions</a></li>
</ul>
</li>
</ul>

      <hr />
      <small><a class="generated-by" href="https://github.com/zapier/litdoc">generated by litdoc</a></small>
    </div>

    <div class="docs-main container-fluid">
      <div class="row">
  <div class="row-height">
    <div class="col-md-5 col-sm-12 col-height  docs-primary">
      <h1 id="zapier-cli-reference">Zapier CLI Reference</h1>
    </div>
    <div class="col-md-7 col-sm-12 col-height is-empty docs-code">
      
    </div>
  </div>
</div><div class="row">
  <div class="row-height">
    <div class="col-md-5 col-sm-12 col-height  docs-primary">
      <p>These are the generated docs for all Zapier platform CLI commands.</p><p>You can install the CLI with <code>npm install -g zapier-platform-cli</code>.</p>
    </div>
    <div class="col-md-7 col-sm-12 col-height  docs-code">
      <pre><code class="lang-bash">$ npm install -g zapier-platform-cli
</code></pre>
    </div>
  </div>
</div><div class="row">
  <div class="row-height">
    <div class="col-md-5 col-sm-12 col-height  docs-primary">
      <h1 id="commands">Commands</h1>
    </div>
    <div class="col-md-7 col-sm-12 col-height is-empty docs-code">
      
    </div>
  </div>
</div><div class="row">
  <div class="row-height">
    <div class="col-md-5 col-sm-12 col-height  docs-primary">
      <h2 id="apps">apps</h2>
    </div>
    <div class="col-md-7 col-sm-12 col-height is-empty docs-code">
      
    </div>
  </div>
</div><div class="row">
  <div class="row-height">
    <div class="col-md-5 col-sm-12 col-height  docs-primary">
      <blockquote>
<p>Lists any apps that you have admin access to.</p>
</blockquote><p><strong>Usage</strong>: <code>zapier apps</code></p><p>This command also checks the current directory for a linked app.</p><p><strong>Flags</strong></p><ul>
<li><code>-f, --format</code> | undefined One of <code>[plain | json | raw | row | table]</code>. Defaults to <code>table</code>.</li>
<li><code>-d, --debug</code> | Show extra debugging output</li>
</ul>
    </div>
    <div class="col-md-7 col-sm-12 col-height is-empty docs-code">
      
    </div>
  </div>
</div><div class="row">
  <div class="row-height">
    <div class="col-md-5 col-sm-12 col-height  docs-primary">
      <h2 id="build">build</h2>
    </div>
    <div class="col-md-7 col-sm-12 col-height is-empty docs-code">
      
    </div>
  </div>
</div><div class="row">
  <div class="row-height">
    <div class="col-md-5 col-sm-12 col-height  docs-primary">
      <blockquote>
<p>Builds a pushable zip from the current directory.</p>
</blockquote><p>  <strong>Usage:</strong> <code>zapier build</code></p><p>Builds a ready-to-upload zip file, but does not upload / push the zip file. Generally you&apos;d use <code>zapier push</code> which does this and <code>zapier upload</code> together.</p><p>It does the following steps:</p><ul>
<li>Creates a temporary folder</li>
<li>Copies all code into the temporary folder</li>
<li>Adds an entry point <code>zapierwrapper.js</code></li>
<li>Generates and validates app definition.</li>
<li>Detects dependencies via browserify (optional)</li>
<li>Zips up all needed <code>.js</code> files. If you want to include more files, add a &quot;includeInBuild&quot; property (array with strings of regexp paths) to your <code>.zapierapprc</code>.</li>
<li>Moves the zip to <code>build/build.zip</code> and <code>build/source.zip</code></li>
</ul><blockquote>
<p>If you get live errors like <code>Error: Cannot find module &apos;some-path&apos;</code>, try disabling dependency detection.</p>
</blockquote><p><strong>Arguments</strong></p><ul>
<li><code>--disable-dependency-detection</code> -- <em>optional</em>, disables walking required files to slim the build</li>
<li><code>--include-js-map</code> -- <em>optional</em>, include .js.map files (usually source maps)</li>
</ul>
    </div>
    <div class="col-md-7 col-sm-12 col-height  docs-code">
      <pre><code class="lang-bash">$ zapier build
<span class="hljs-comment"># Building project.</span>
<span class="hljs-comment">#</span>
<span class="hljs-comment">#   Copying project to temp directory - done!</span>
<span class="hljs-comment">#   Installing project dependencies - done!</span>
<span class="hljs-comment">#   Applying entry point file - done!</span>
<span class="hljs-comment">#   Validating project - done!</span>
<span class="hljs-comment">#   Building app definition.json - done!</span>
<span class="hljs-comment">#   Zipping project and dependencies - done!</span>
<span class="hljs-comment">#   Cleaning up temp directory - done!</span>
<span class="hljs-comment">#</span>
<span class="hljs-comment"># Build complete!</span>
</code></pre>
    </div>
  </div>
</div><div class="row">
  <div class="row-height">
    <div class="col-md-5 col-sm-12 col-height  docs-primary">
      <h2 id="collaborate">collaborate</h2>
    </div>
    <div class="col-md-7 col-sm-12 col-height is-empty docs-code">
      
    </div>
  </div>
</div><div class="row">
  <div class="row-height">
    <div class="col-md-5 col-sm-12 col-height  docs-primary">
      <blockquote>
<p>Manage the admins on your project. Can optionally --remove.</p>
</blockquote><p>  <strong>Usage:</strong> <code>zapier collaborate [user@example.com]</code></p><p>Give any user registered on Zapier the ability to collaborate on your app. Commonly, this is useful for teammates, contractors, or other developers who might want to make changes on your app. Only admin access is supported. If you&apos;d only like to provide read-only or testing access, try <code>zapier invite</code>.</p><p><strong>Arguments</strong></p><ul>
<li><em>none</em> -- print all admins</li>
<li><code>email [user@example.com]</code> -- <em>optional</em>, which user to add/remove</li>
<li><code>--remove</code> -- <em>optional</em>, elect to remove this user</li>
<li><code>--format={plain,json,raw,row,table}</code> -- <em>optional</em>, display format. Default is <code>table</code></li>
<li><code>--help</code> -- <em>optional</em>, prints this help text</li>
<li><code>--debug</code> -- <em>optional</em>, print debug API calls and tracebacks</li>
</ul>
    </div>
    <div class="col-md-7 col-sm-12 col-height  docs-code">
      <pre><code class="lang-bash">$ zapier collaborate
<span class="hljs-comment"># The admins on your app &quot;Example&quot; listed below.</span>
<span class="hljs-comment">#</span>
<span class="hljs-comment"># &#x250C;&#x2500;&#x2500;&#x2500;&#x2500;&#x2500;&#x2500;&#x2500;&#x2500;&#x2500;&#x2500;&#x2500;&#x2500;&#x2500;&#x2500;&#x2500;&#x2500;&#x2500;&#x2500;&#x252C;&#x2500;&#x2500;&#x2500;&#x2500;&#x2500;&#x2500;&#x2500;&#x252C;&#x2500;&#x2500;&#x2500;&#x2500;&#x2500;&#x2500;&#x2500;&#x2500;&#x2500;&#x2500;&#x2510;</span>
<span class="hljs-comment"># &#x2502; Email            &#x2502; Role  &#x2502; Status   &#x2502;</span>
<span class="hljs-comment"># &#x251C;&#x2500;&#x2500;&#x2500;&#x2500;&#x2500;&#x2500;&#x2500;&#x2500;&#x2500;&#x2500;&#x2500;&#x2500;&#x2500;&#x2500;&#x2500;&#x2500;&#x2500;&#x2500;&#x253C;&#x2500;&#x2500;&#x2500;&#x2500;&#x2500;&#x2500;&#x2500;&#x253C;&#x2500;&#x2500;&#x2500;&#x2500;&#x2500;&#x2500;&#x2500;&#x2500;&#x2500;&#x2500;&#x2524;</span>
<span class="hljs-comment"># &#x2502; user@example.com &#x2502; admin &#x2502; accepted &#x2502;</span>
<span class="hljs-comment"># &#x2514;&#x2500;&#x2500;&#x2500;&#x2500;&#x2500;&#x2500;&#x2500;&#x2500;&#x2500;&#x2500;&#x2500;&#x2500;&#x2500;&#x2500;&#x2500;&#x2500;&#x2500;&#x2500;&#x2534;&#x2500;&#x2500;&#x2500;&#x2500;&#x2500;&#x2500;&#x2500;&#x2534;&#x2500;&#x2500;&#x2500;&#x2500;&#x2500;&#x2500;&#x2500;&#x2500;&#x2500;&#x2500;&#x2518;</span>

$ zapier collaborate user@example.com
<span class="hljs-comment"># Preparing to add admin user@example.com to your app &quot;Example&quot;.</span>
<span class="hljs-comment">#</span>
<span class="hljs-comment">#   Adding user@example.com - done!</span>
<span class="hljs-comment">#</span>
<span class="hljs-comment"># Admins updated! Try viewing them with `zapier collaborate`.</span>

$ zapier collaborate user@example.com --remove
<span class="hljs-comment"># Preparing to remove admin user@example.com from your app &quot;Example&quot;.</span>
<span class="hljs-comment">#</span>
<span class="hljs-comment">#   Removing user@example.com - done!</span>
<span class="hljs-comment">#</span>
<span class="hljs-comment"># Admins updated! Try viewing them with `zapier collaborate`.</span>
</code></pre>
    </div>
  </div>
</div><div class="row">
  <div class="row-height">
    <div class="col-md-5 col-sm-12 col-height  docs-primary">
      <h2 id="convert">convert</h2>
    </div>
    <div class="col-md-7 col-sm-12 col-height is-empty docs-code">
      
    </div>
  </div>
</div><div class="row">
  <div class="row-height">
    <div class="col-md-5 col-sm-12 col-height  docs-primary">
      <blockquote>
<p>Converts a Legacy Web Builder or Visual Builder app to a CLI app.</p>
</blockquote><p>  <strong>Usage:</strong> <code>zapier convert appid path</code></p><p>Creates a new CLI app from an existing app.</p><p>If you&apos;re converting a <strong>Legacy Web Builder</strong> app: the new app contains code stubs only. It is supposed to get you started - it isn&apos;t going to create a complete app!</p><p>After running this, you&apos;ll have a new app in your directory, with stubs for your trigger and actions.  If you re-run this command on an existing directory it will leave existing files alone and not clobber them.</p><p>Once you&apos;ve run the command, make sure to run <code>zapier push</code> to see it in the editor.</p><p>If you&apos;re converting a <strong>Visual Builder</strong> app, then it will be identical and ready to push and use immediately! You&apos;ll need to do a <code>zapier push</code> before the new version is visible in the editor, but otherwise you&apos;re good to go.</p><p><strong>Arguments</strong></p><ul>
<li><code>appid [value]</code> -- <strong>required</strong>, Get the appid from &quot;<a href="https://zapier.com/app/developer&quot;">https://zapier.com/app/developer&quot;</a>, clicking on an integration, and taking the number after &quot;/app&quot; in the url.</li>
<li><code>location [value]</code> -- <strong>required</strong>, Relative to your current path - IE: <code>.</code> for current directory</li>
<li><code>--version=1.0.0</code> -- <em>optional</em>, Convert a specific version. Required when converting a Visual Builder app</li>
</ul>
    </div>
    <div class="col-md-7 col-sm-12 col-height  docs-code">
      <pre><code class="lang-bash">$ zapier convert 1234 .
<span class="hljs-comment"># Let&apos;s convert your app!</span>
<span class="hljs-comment">#</span>
<span class="hljs-comment">#   Downloading app from Zapier - done!</span>
<span class="hljs-comment">#   Writing triggers/trigger.js - done!</span>
<span class="hljs-comment">#   Writing package.json - done!</span>
<span class="hljs-comment">#   Writing index.js - done!</span>
<span class="hljs-comment">#   Copy ./index.js - done!</span>
<span class="hljs-comment">#   Copy ./package.json - done!</span>
<span class="hljs-comment">#   Copy ./triggers/trigger.js - done!</span>
<span class="hljs-comment">#</span>
<span class="hljs-comment"># Finished! You might need to `npm install` then try `zapier test`!</span>
</code></pre>
    </div>
  </div>
</div><div class="row">
  <div class="row-height">
    <div class="col-md-5 col-sm-12 col-height  docs-primary">
      <h2 id="delete">delete</h2>
    </div>
    <div class="col-md-7 col-sm-12 col-height is-empty docs-code">
      
    </div>
  </div>
</div><div class="row">
  <div class="row-height">
    <div class="col-md-5 col-sm-12 col-height  docs-primary">
      <blockquote>
<p>Delete a version of your app (or the whole app) as long as it has no users/Zaps.</p>
</blockquote><p>  <strong>Usage:</strong> <code>zapier delete version 1.0.0</code></p><p>A utility to allow deleting app versions that aren&apos;t used.</p><blockquote>
<p>The app version needs to have no users/Zaps in order to be deleted.</p>
</blockquote><p><strong>Arguments</strong></p><ul>
<li><code>appOrVersion [{app,version}]</code> -- <strong>required</strong>, delete the whole app, or just a version?</li>
<li><code>version [1.0.0]</code> -- <em>optional</em>, the version to delete</li>
</ul>
    </div>
    <div class="col-md-7 col-sm-12 col-height  docs-code">
      <pre><code class="lang-bash">$ zapier delete version 1.0.0
<span class="hljs-comment"># Preparing to delete version 1.0.0 of your app &quot;Example&quot;.</span>
<span class="hljs-comment">#</span>
<span class="hljs-comment">#   Deleting 1.0.0 - done!</span>
<span class="hljs-comment">#   Deletion successful!</span>
</code></pre>
    </div>
  </div>
</div><div class="row">
  <div class="row-height">
    <div class="col-md-5 col-sm-12 col-height  docs-primary">
      <h2 id="deprecate">deprecate</h2>
    </div>
    <div class="col-md-7 col-sm-12 col-height is-empty docs-code">
      
    </div>
  </div>
</div><div class="row">
  <div class="row-height">
    <div class="col-md-5 col-sm-12 col-height  docs-primary">
      <blockquote>
<p>Marks a non-production version of your app as deprecated, with removal by a certain date.</p>
</blockquote><p><strong>Usage</strong>: <code>zapier deprecate VERSION DATE</code></p><p>Use this when an app version will not be supported or start breaking at a known date.</p><p>Zapier will send an email warning users of the deprecation once a date is set, they&apos;ll start seeing it as &quot;Deprecated&quot; in the UI, and once the deprecation date arrives, if the Zaps weren&apos;t updated, they&apos;ll be paused and the users will be emailed again explaining what happened.</p><p>After the deprecation date has passed it will be safe to delete that app version.</p><blockquote>
<p>Do not use this if you have non-breaking changes, such as fixing help text.</p>
</blockquote><p><strong>Arguments</strong></p><ul>
<li>(required) <code>version</code> | The version to deprecate.</li>
<li>(required) <code>date</code> | The date (YYYY-MM-DD) when Zapier will make the specified version unavailable.</li>
</ul><p><strong>Flags</strong></p><ul>
<li><code>-d, --debug</code> | Show extra debugging output</li>
</ul><p><strong>Examples</strong></p><ul>
<li><code>zapier deprecate 1.2.3 2011-10-01</code></li>
</ul>
    </div>
    <div class="col-md-7 col-sm-12 col-height is-empty docs-code">
      
    </div>
  </div>
</div><div class="row">
  <div class="row-height">
    <div class="col-md-5 col-sm-12 col-height  docs-primary">
      <h2 id="describe">describe</h2>
    </div>
    <div class="col-md-7 col-sm-12 col-height is-empty docs-code">
      
    </div>
  </div>
</div><div class="row">
  <div class="row-height">
    <div class="col-md-5 col-sm-12 col-height  docs-primary">
      <blockquote>
<p>Describes the current app.</p>
</blockquote><p>  <strong>Usage:</strong> <code>zapier describe</code></p><p>Prints a human readable enumeration of your app&apos;s triggers, searches, and actions as seen by Zapier. Useful to understand how your resources convert and relate to different actions.</p><blockquote>
<p>These are the same actions we&apos;d display in our editor!</p>
</blockquote><ul>
<li><code>Noun</code> -- your action&apos;s noun</li>
<li><code>Label</code> -- your action&apos;s label</li>
<li><code>Resource</code> -- the resource (if any) this action is tied to</li>
<li><code>Available Methods</code> -- testable methods for this action</li>
</ul><p><strong>Arguments</strong></p><ul>
<li><code>--format={plain,json,raw,row,table}</code> -- <em>optional</em>, display format. Default is <code>table</code></li>
<li><code>--help</code> -- <em>optional</em>, prints this help text</li>
<li><code>--debug</code> -- <em>optional</em>, print debug API calls and tracebacks</li>
</ul>
    </div>
    <div class="col-md-7 col-sm-12 col-height  docs-code">
      <pre><code class="lang-bash">$ zapier describe
<span class="hljs-comment"># A description of your app &quot;Example&quot; listed below.</span>
<span class="hljs-comment">#</span>
<span class="hljs-comment"># Triggers</span>
<span class="hljs-comment">#</span>
<span class="hljs-comment"># &#x250C;&#x2500;&#x2500;&#x2500;&#x2500;&#x2500;&#x2500;&#x2500;&#x2500;&#x2500;&#x2500;&#x2500;&#x2500;&#x252C;&#x2500;&#x2500;&#x2500;&#x2500;&#x2500;&#x2500;&#x2500;&#x2500;&#x2500;&#x2500;&#x2500;&#x2500;&#x2500;&#x2500;&#x2500;&#x2500;&#x2500;&#x2500;&#x2500;&#x2500;&#x252C;&#x2500;&#x2500;&#x2500;&#x2500;&#x2500;&#x2500;&#x2500;&#x2500;&#x2500;&#x2500;&#x2500;&#x2500;&#x2500;&#x2500;&#x252C;&#x2500;&#x2500;&#x2500;&#x2500;&#x2500;&#x2500;&#x2500;&#x2500;&#x2500;&#x2500;&#x2500;&#x2500;&#x2500;&#x2500;&#x2500;&#x2500;&#x2500;&#x2500;&#x2500;&#x2500;&#x2500;&#x2500;&#x2500;&#x2500;&#x2500;&#x2500;&#x2500;&#x2500;&#x2500;&#x2500;&#x2500;&#x2500;&#x2500;&#x2500;&#x2500;&#x2500;&#x2500;&#x2500;&#x2500;&#x2500;&#x2500;&#x2500;&#x2500;&#x2500;&#x2500;&#x2500;&#x2500;&#x2510;</span>
<span class="hljs-comment"># &#x2502; Noun       &#x2502; Label              &#x2502; Resource Ref &#x2502; Available Methods                             &#x2502;</span>
<span class="hljs-comment"># &#x251C;&#x2500;&#x2500;&#x2500;&#x2500;&#x2500;&#x2500;&#x2500;&#x2500;&#x2500;&#x2500;&#x2500;&#x2500;&#x253C;&#x2500;&#x2500;&#x2500;&#x2500;&#x2500;&#x2500;&#x2500;&#x2500;&#x2500;&#x2500;&#x2500;&#x2500;&#x2500;&#x2500;&#x2500;&#x2500;&#x2500;&#x2500;&#x2500;&#x2500;&#x253C;&#x2500;&#x2500;&#x2500;&#x2500;&#x2500;&#x2500;&#x2500;&#x2500;&#x2500;&#x2500;&#x2500;&#x2500;&#x2500;&#x2500;&#x253C;&#x2500;&#x2500;&#x2500;&#x2500;&#x2500;&#x2500;&#x2500;&#x2500;&#x2500;&#x2500;&#x2500;&#x2500;&#x2500;&#x2500;&#x2500;&#x2500;&#x2500;&#x2500;&#x2500;&#x2500;&#x2500;&#x2500;&#x2500;&#x2500;&#x2500;&#x2500;&#x2500;&#x2500;&#x2500;&#x2500;&#x2500;&#x2500;&#x2500;&#x2500;&#x2500;&#x2500;&#x2500;&#x2500;&#x2500;&#x2500;&#x2500;&#x2500;&#x2500;&#x2500;&#x2500;&#x2500;&#x2500;&#x2524;</span>
<span class="hljs-comment"># &#x2502; Member     &#x2502; Updated Subscriber &#x2502; member       &#x2502; triggers.updated_member.operation.perform     &#x2502;</span>
<span class="hljs-comment"># &#x2502;            &#x2502;                    &#x2502;              &#x2502; triggers.updated_member.operation.inputFields &#x2502;</span>
<span class="hljs-comment"># &#x2502;            &#x2502;                    &#x2502;              &#x2502; resources.member.list.operation.perform       &#x2502;</span>
<span class="hljs-comment"># &#x2502;            &#x2502;                    &#x2502;              &#x2502; resources.member.list.operation.inputFields   &#x2502;</span>
<span class="hljs-comment"># &#x2514;&#x2500;&#x2500;&#x2500;&#x2500;&#x2500;&#x2500;&#x2500;&#x2500;&#x2500;&#x2500;&#x2500;&#x2500;&#x2534;&#x2500;&#x2500;&#x2500;&#x2500;&#x2500;&#x2500;&#x2500;&#x2500;&#x2500;&#x2500;&#x2500;&#x2500;&#x2500;&#x2500;&#x2500;&#x2500;&#x2500;&#x2500;&#x2500;&#x2500;&#x2534;&#x2500;&#x2500;&#x2500;&#x2500;&#x2500;&#x2500;&#x2500;&#x2500;&#x2500;&#x2500;&#x2500;&#x2500;&#x2500;&#x2500;&#x2534;&#x2500;&#x2500;&#x2500;&#x2500;&#x2500;&#x2500;&#x2500;&#x2500;&#x2500;&#x2500;&#x2500;&#x2500;&#x2500;&#x2500;&#x2500;&#x2500;&#x2500;&#x2500;&#x2500;&#x2500;&#x2500;&#x2500;&#x2500;&#x2500;&#x2500;&#x2500;&#x2500;&#x2500;&#x2500;&#x2500;&#x2500;&#x2500;&#x2500;&#x2500;&#x2500;&#x2500;&#x2500;&#x2500;&#x2500;&#x2500;&#x2500;&#x2500;&#x2500;&#x2500;&#x2500;&#x2500;&#x2500;&#x2518;</span>
<span class="hljs-comment">#</span>
<span class="hljs-comment"># Searches</span>
<span class="hljs-comment">#</span>
<span class="hljs-comment">#  Nothing found for searches, maybe try the `zapier scaffold` command?</span>
<span class="hljs-comment">#</span>
<span class="hljs-comment"># Creates</span>
<span class="hljs-comment">#</span>
<span class="hljs-comment">#  Nothing found for creates, maybe try the `zapier scaffold` command?</span>
<span class="hljs-comment">#</span>
<span class="hljs-comment"># If you&apos;d like to add more, try the `zapier scaffold` command to kickstart!</span>
</code></pre>
    </div>
  </div>
</div><div class="row">
  <div class="row-height">
    <div class="col-md-5 col-sm-12 col-height  docs-primary">
      <h2 id="env">env</h2>
    </div>
    <div class="col-md-7 col-sm-12 col-height is-empty docs-code">
      
    </div>
  </div>
</div><div class="row">
  <div class="row-height">
    <div class="col-md-5 col-sm-12 col-height  docs-primary">
      <blockquote>
<p>Read, write, and delete environment variables.</p>
</blockquote><p>  <strong>Usage:</strong> <code>zapier env 1.0.0 CLIENT_SECRET 12345</code></p><p>Manage the environment of your app so that <code>process.env</code> has the necessary variables, making it easy to match a local environment with a production environment via <code>CLIENT_SECRET=12345 zapier test</code>.</p><p><strong>Arguments</strong></p><ul>
<li><code>version [1.0.0]</code> -- <strong>required</strong>, the app version&apos;s environment to work on</li>
<li><code>key [CLIENT_SECRET]</code> -- <em>optional</em>, the uppercase key of the environment variable to set</li>
<li><code>value [12345]</code> -- <em>optional</em>, the raw value to set to the key</li>
<li><code>--remove</code> -- <em>optional</em>, optionally remove environment variable with this key</li>
<li><code>--format={plain,json,raw,row,table}</code> -- <em>optional</em>, display format. Default is <code>table</code></li>
<li><code>--help</code> -- <em>optional</em>, prints this help text</li>
<li><code>--debug</code> -- <em>optional</em>, print debug API calls and tracebacks</li>
</ul>
    </div>
    <div class="col-md-7 col-sm-12 col-height  docs-code">
      <pre><code class="lang-bash">$ zapier env 1.0.0
<span class="hljs-comment"># The env of your &quot;Example&quot; listed below.</span>
<span class="hljs-comment">#</span>
<span class="hljs-comment"># &#x250C;&#x2500;&#x2500;&#x2500;&#x2500;&#x2500;&#x2500;&#x2500;&#x2500;&#x2500;&#x252C;&#x2500;&#x2500;&#x2500;&#x2500;&#x2500;&#x2500;&#x2500;&#x2500;&#x2500;&#x2500;&#x2500;&#x2500;&#x2500;&#x2500;&#x2500;&#x252C;&#x2500;&#x2500;&#x2500;&#x2500;&#x2500;&#x2500;&#x2500;&#x2510;</span>
<span class="hljs-comment"># &#x2502; Version &#x2502; Key           &#x2502; Value &#x2502;</span>
<span class="hljs-comment"># &#x251C;&#x2500;&#x2500;&#x2500;&#x2500;&#x2500;&#x2500;&#x2500;&#x2500;&#x2500;&#x253C;&#x2500;&#x2500;&#x2500;&#x2500;&#x2500;&#x2500;&#x2500;&#x2500;&#x2500;&#x2500;&#x2500;&#x2500;&#x2500;&#x2500;&#x2500;&#x253C;&#x2500;&#x2500;&#x2500;&#x2500;&#x2500;&#x2500;&#x2500;&#x2524;</span>
<span class="hljs-comment"># &#x2502; 1.0.0   &#x2502; CLIENT_SECRET &#x2502; 12345 &#x2502;</span>
<span class="hljs-comment"># &#x2514;&#x2500;&#x2500;&#x2500;&#x2500;&#x2500;&#x2500;&#x2500;&#x2500;&#x2500;&#x2534;&#x2500;&#x2500;&#x2500;&#x2500;&#x2500;&#x2500;&#x2500;&#x2500;&#x2500;&#x2500;&#x2500;&#x2500;&#x2500;&#x2500;&#x2500;&#x2534;&#x2500;&#x2500;&#x2500;&#x2500;&#x2500;&#x2500;&#x2500;&#x2518;</span>
<span class="hljs-comment">#</span>
<span class="hljs-comment"># Try setting an env with the `zapier env 1.0.0 CLIENT_SECRET 12345` command.</span>

$ zapier env 1.0.0 CLIENT_SECRET 12345
<span class="hljs-comment"># Preparing to set environment CLIENT_SECRET for your 1.0.0 &quot;Example&quot;.</span>
<span class="hljs-comment">#</span>
<span class="hljs-comment">#   Setting CLIENT_SECRET to &quot;12345&quot; - done!</span>
<span class="hljs-comment">#</span>
<span class="hljs-comment"># Environment updated! Try viewing it with `zapier env 1.0.0`.</span>

$ zapier env 1.0.0 CLIENT_SECRET --remove
<span class="hljs-comment"># Preparing to remove environment CLIENT_SECRET for your 1.0.0 &quot;Example&quot;.</span>
<span class="hljs-comment">#</span>
<span class="hljs-comment">#   Deleting CLIENT_SECRET - done!</span>
<span class="hljs-comment">#</span>
<span class="hljs-comment"># Environment updated! Try viewing it with `zapier env 1.0.0`.</span>
</code></pre>
    </div>
  </div>
</div><div class="row">
  <div class="row-height">
    <div class="col-md-5 col-sm-12 col-height  docs-primary">
      <h2 id="help">help</h2>
    </div>
    <div class="col-md-7 col-sm-12 col-height is-empty docs-code">
      
    </div>
  </div>
</div><div class="row">
  <div class="row-height">
    <div class="col-md-5 col-sm-12 col-height  docs-primary">
      <blockquote>
<p>Lists all the commands you can use.</p>
</blockquote><p>  <strong>Usage:</strong> <code>zapier help [command]</code></p><p>Prints documentation to the terminal screen.</p><p>Generally - the <code>zapier</code> command works off of two files:</p><ul>
<li>~/.zapierrc      (home directory identifies the deploy key &amp; user)</li>
<li>./.zapierapprc   (current directory identifies the app)</li>
</ul><p>The <code>zapier login</code> and <code>zapier register &quot;Example&quot;</code> or <code>zapier link</code> commands will help manage those files. All commands listed below.</p><p><strong>Arguments</strong></p><ul>
<li><em>none</em> -- print all commands</li>
<li><code>cmd [value]</code> -- <em>optional</em>, the command to view docs for</li>
<li><code>--format={plain,json,raw,row,table}</code> -- <em>optional</em>, display format. Default is <code>table</code></li>
<li><code>--help</code> -- <em>optional</em>, prints this help text</li>
<li><code>--debug</code> -- <em>optional</em>, print debug API calls and tracebacks</li>
</ul>
    </div>
    <div class="col-md-7 col-sm-12 col-height  docs-code">
      <pre><code class="lang-bash">$ zapier <span class="hljs-built_in">help</span> apps
$ zapier <span class="hljs-built_in">help</span> scaffold
$ zapier <span class="hljs-built_in">help</span>
<span class="hljs-comment"># Usage: zapier COMMAND [command-specific-arguments] [--command-specific-options]</span>
<span class="hljs-comment">#</span>
<span class="hljs-comment"># &#x250C;&#x2500;&#x2500;&#x2500;&#x2500;&#x2500;&#x2500;&#x2500;&#x2500;&#x2500;&#x2500;&#x2500;&#x2500;&#x2500;&#x252C;&#x2500;&#x2500;&#x2500;&#x2500;&#x2500;&#x2500;&#x2500;&#x2500;&#x2500;&#x2500;&#x2500;&#x2500;&#x2500;&#x2500;&#x2500;&#x2500;&#x2500;&#x2500;&#x2500;&#x2500;&#x2500;&#x2500;&#x2500;&#x2500;&#x2500;&#x2500;&#x2500;&#x2500;&#x2500;&#x2500;&#x2500;&#x2500;&#x2500;&#x2500;&#x2500;&#x2500;&#x2500;&#x2500;&#x2500;&#x252C;&#x2500;&#x2500;&#x2500;&#x2500;&#x2500;&#x2500;&#x2500;&#x2500;&#x2500;&#x2500;&#x2500;&#x2500;&#x2500;&#x2500;&#x2500;&#x2500;&#x2500;&#x2500;&#x2500;&#x2500;&#x2500;&#x2500;&#x2500;&#x2500;&#x2500;&#x2500;&#x2500;&#x2500;&#x2500;&#x2500;&#x2500;&#x2500;&#x2500;&#x2500;&#x2500;&#x2500;&#x2500;&#x2500;&#x2500;&#x2500;&#x2500;&#x2500;&#x2500;&#x2500;&#x2500;&#x2500;&#x2500;&#x2500;&#x2500;&#x2500;&#x2500;&#x2500;&#x2500;&#x2500;&#x2500;&#x2500;&#x2500;&#x2500;&#x2500;&#x2500;&#x2500;&#x2500;&#x2500;&#x2500;&#x2500;&#x2500;&#x2500;&#x2500;&#x2500;&#x2500;&#x2500;&#x2500;&#x2500;&#x2500;&#x2500;&#x2500;&#x2510;</span>
<span class="hljs-comment"># &#x2502; Command     &#x2502; Example                               &#x2502; Help                                                                       &#x2502;</span>
<span class="hljs-comment"># &#x251C;&#x2500;&#x2500;&#x2500;&#x2500;&#x2500;&#x2500;&#x2500;&#x2500;&#x2500;&#x2500;&#x2500;&#x2500;&#x2500;&#x253C;&#x2500;&#x2500;&#x2500;&#x2500;&#x2500;&#x2500;&#x2500;&#x2500;&#x2500;&#x2500;&#x2500;&#x2500;&#x2500;&#x2500;&#x2500;&#x2500;&#x2500;&#x2500;&#x2500;&#x2500;&#x2500;&#x2500;&#x2500;&#x2500;&#x2500;&#x2500;&#x2500;&#x2500;&#x2500;&#x2500;&#x2500;&#x2500;&#x2500;&#x2500;&#x2500;&#x2500;&#x2500;&#x2500;&#x2500;&#x253C;&#x2500;&#x2500;&#x2500;&#x2500;&#x2500;&#x2500;&#x2500;&#x2500;&#x2500;&#x2500;&#x2500;&#x2500;&#x2500;&#x2500;&#x2500;&#x2500;&#x2500;&#x2500;&#x2500;&#x2500;&#x2500;&#x2500;&#x2500;&#x2500;&#x2500;&#x2500;&#x2500;&#x2500;&#x2500;&#x2500;&#x2500;&#x2500;&#x2500;&#x2500;&#x2500;&#x2500;&#x2500;&#x2500;&#x2500;&#x2500;&#x2500;&#x2500;&#x2500;&#x2500;&#x2500;&#x2500;&#x2500;&#x2500;&#x2500;&#x2500;&#x2500;&#x2500;&#x2500;&#x2500;&#x2500;&#x2500;&#x2500;&#x2500;&#x2500;&#x2500;&#x2500;&#x2500;&#x2500;&#x2500;&#x2500;&#x2500;&#x2500;&#x2500;&#x2500;&#x2500;&#x2500;&#x2500;&#x2500;&#x2500;&#x2500;&#x2500;&#x2524;</span>
<span class="hljs-comment"># &#x2502; apps        &#x2502; zapier apps                           &#x2502; Lists all the apps you can access.                                         &#x2502;</span>
<span class="hljs-comment"># &#x2502; build       &#x2502; zapier build                          &#x2502; Builds a uploadable zip from the current directory.                        &#x2502;</span>
<span class="hljs-comment"># &#x2502; collaborate &#x2502; zapier collaborate [user@example.com] &#x2502; Manage the admins on your project. Can optionally --remove.         &#x2502;</span>
<span class="hljs-comment"># &#x2502; push        &#x2502; zapier push                           &#x2502; Build and upload the current app - does not promote.                       &#x2502;</span>
<span class="hljs-comment"># &#x2502; deprecate   &#x2502; zapier deprecate 1.0.0 2017-01-20     &#x2502; Mark a non-production version of your app as deprecated by a certain date. &#x2502;</span>
<span class="hljs-comment"># &#x2502; describe    &#x2502; zapier describe                       &#x2502; Describes the current app.                                                 &#x2502;</span>
<span class="hljs-comment"># &#x2502; env         &#x2502; zapier env 1.0.0 CLIENT_SECRET 12345  &#x2502; Read and write environment variables.                                      &#x2502;</span>
<span class="hljs-comment"># &#x2502; help        &#x2502; zapier help [command]                 &#x2502; Lists all the commands you can use.                                        &#x2502;</span>
<span class="hljs-comment"># &#x2502; history     &#x2502; zapier history                        &#x2502; Prints all recent history for your app.                                    &#x2502;</span>
<span class="hljs-comment"># &#x2502; init        &#x2502; zapier init path                      &#x2502; Initializes a new zapier app in a directory.                               &#x2502;</span>
<span class="hljs-comment"># &#x2502; invite      &#x2502; zapier invite [user@example.com]      &#x2502; Manage the invitees/testers on your project. Can optionally --remove.      &#x2502;</span>
<span class="hljs-comment"># &#x2502; link        &#x2502; zapier link                           &#x2502; Link the current directory to an app you have access to.                   &#x2502;</span>
<span class="hljs-comment"># &#x2502; login       &#x2502; zapier login                          &#x2502; Configure your `~/.zapierrc` with a deploy key.                            &#x2502;</span>
$ &#x2502; <span class="hljs-built_in">logout</span>      &#x2502; zapier <span class="hljs-built_in">logout</span>                         &#x2502; Deactivates all your personal deploy keys and resets `~/.zapierrc`.        &#x2502;
<span class="hljs-comment"># &#x2502; logs        &#x2502; zapier logs                           &#x2502; Prints recent logs. See help for filter arguments.                         &#x2502;</span>
<span class="hljs-comment"># &#x2502; migrate     &#x2502; zapier migrate 1.0.0 1.0.1 [10%]      &#x2502; Migrate users from one version to another.                                 &#x2502;</span>
<span class="hljs-comment"># &#x2502; promote     &#x2502; zapier promote 1.0.0                  &#x2502; Promotes a specific version to public access.                              &#x2502;</span>
<span class="hljs-comment"># &#x2502; register    &#x2502; zapier register &quot;Example&quot;             &#x2502; Registers a new app in your account.                                       &#x2502;</span>
<span class="hljs-comment"># &#x2502; scaffold    &#x2502; zapier scaffold resource &quot;Contact&quot;    &#x2502; Adds a starting resource, trigger, action or search to your app.           &#x2502;</span>
<span class="hljs-comment"># &#x2502; test        &#x2502; zapier test                           &#x2502; Tests your app via `npm test`.                                             &#x2502;</span>
<span class="hljs-comment"># &#x2502; upload      &#x2502; zapier upload                         &#x2502; Upload the last build as a version.                                        &#x2502;</span>
<span class="hljs-comment"># &#x2502; validate    &#x2502; zapier validate                       &#x2502; Validates the current project.                                             &#x2502;</span>
<span class="hljs-comment"># &#x2502; versions    &#x2502; zapier versions                       &#x2502; Lists all the versions of the current app.                                 &#x2502;</span>
<span class="hljs-comment"># &#x2514;&#x2500;&#x2500;&#x2500;&#x2500;&#x2500;&#x2500;&#x2500;&#x2500;&#x2500;&#x2500;&#x2500;&#x2500;&#x2500;&#x2534;&#x2500;&#x2500;&#x2500;&#x2500;&#x2500;&#x2500;&#x2500;&#x2500;&#x2500;&#x2500;&#x2500;&#x2500;&#x2500;&#x2500;&#x2500;&#x2500;&#x2500;&#x2500;&#x2500;&#x2500;&#x2500;&#x2500;&#x2500;&#x2500;&#x2500;&#x2500;&#x2500;&#x2500;&#x2500;&#x2500;&#x2500;&#x2500;&#x2500;&#x2500;&#x2500;&#x2500;&#x2500;&#x2500;&#x2500;&#x2534;&#x2500;&#x2500;&#x2500;&#x2500;&#x2500;&#x2500;&#x2500;&#x2500;&#x2500;&#x2500;&#x2500;&#x2500;&#x2500;&#x2500;&#x2500;&#x2500;&#x2500;&#x2500;&#x2500;&#x2500;&#x2500;&#x2500;&#x2500;&#x2500;&#x2500;&#x2500;&#x2500;&#x2500;&#x2500;&#x2500;&#x2500;&#x2500;&#x2500;&#x2500;&#x2500;&#x2500;&#x2500;&#x2500;&#x2500;&#x2500;&#x2500;&#x2500;&#x2500;&#x2500;&#x2500;&#x2500;&#x2500;&#x2500;&#x2500;&#x2500;&#x2500;&#x2500;&#x2500;&#x2500;&#x2500;&#x2500;&#x2500;&#x2500;&#x2500;&#x2500;&#x2500;&#x2500;&#x2500;&#x2500;&#x2500;&#x2500;&#x2500;&#x2500;&#x2500;&#x2500;&#x2500;&#x2500;&#x2500;&#x2500;&#x2500;&#x2500;&#x2518;</span>
</code></pre>
    </div>
  </div>
</div><div class="row">
  <div class="row-height">
    <div class="col-md-5 col-sm-12 col-height  docs-primary">
      <h2 id="history">history</h2>
    </div>
    <div class="col-md-7 col-sm-12 col-height is-empty docs-code">
      
    </div>
  </div>
</div><div class="row">
  <div class="row-height">
    <div class="col-md-5 col-sm-12 col-height  docs-primary">
      <blockquote>
<p>Gets the history of your app.</p>
</blockquote><p><strong>Usage</strong>: <code>zapier history</code></p><p>History includes all the changes made over the lifetime of your app. This includes everything from creation, updates, migrations, admins, and invitee changes, as well as who made the change and when.</p><p><strong>Flags</strong></p><ul>
<li><code>-f, --format</code> | undefined One of <code>[plain | json | raw | row | table]</code>. Defaults to <code>table</code>.</li>
<li><code>-d, --debug</code> | Show extra debugging output</li>
</ul>
    </div>
    <div class="col-md-7 col-sm-12 col-height is-empty docs-code">
      
    </div>
  </div>
</div><div class="row">
  <div class="row-height">
    <div class="col-md-5 col-sm-12 col-height  docs-primary">
<<<<<<< HEAD
=======
      <h2 id="init">init</h2>
    </div>
    <div class="col-md-7 col-sm-12 col-height is-empty docs-code">
      
    </div>
  </div>
</div><div class="row">
  <div class="row-height">
    <div class="col-md-5 col-sm-12 col-height  docs-primary">
      <blockquote>
<p>Initializes a new Zapier app. Optionally uses a template.</p>
</blockquote><p><strong>Usage</strong>: <code>zapier init PATH</code></p><p>After running this, you&apos;ll have a new example app in your directory. If you re-run this command on an existing directory it will leave existing files alone and not clobber them.</p><blockquote>
<p>Note: this doesn&apos;t register or deploy the app with Zapier - try the <code>zapier register</code> and <code>zapier push</code> commands for that!</p>
</blockquote><p><strong>Arguments</strong></p><ul>
<li>(required) <code>path</code> | Where to create the new app. If the directory doesn&apos;t exist, it will be created. If the directory isn&apos;t empty, we&apos;ll ask for confirmation</li>
</ul><p><strong>Flags</strong></p><ul>
<li><code>-t, --template</code> | The template to start your app with. One of <code>[minimal | trigger | search | create | basic-auth | custom-auth | digest-auth | oauth2 | oauth1-trello | oauth1-tumblr | oauth1-twitter | session-auth | dynamic-dropdown | files | middleware | resource | rest-hooks | search-or-create | babel | typescript | github | onedrive]</code>. Defaults to <code>minimal</code>.</li>
<li><code>-d, --debug</code> | Show extra debugging output</li>
</ul><p><strong>Examples</strong></p><ul>
<li><code>zapier init ./some/path</code></li>
<li><code>zapier init . --template typescript</code></li>
</ul>
    </div>
    <div class="col-md-7 col-sm-12 col-height is-empty docs-code">
      
    </div>
  </div>
</div><div class="row">
  <div class="row-height">
    <div class="col-md-5 col-sm-12 col-height  docs-primary">
>>>>>>> 3415d0fa
      <h2 id="invite">invite</h2>
    </div>
    <div class="col-md-7 col-sm-12 col-height is-empty docs-code">
      
    </div>
  </div>
</div><div class="row">
  <div class="row-height">
    <div class="col-md-5 col-sm-12 col-height  docs-primary">
      <blockquote>
<p>Manage the invitees/testers on your project. Can optionally specify a version or --remove.</p>
</blockquote><p>  <strong>Usage:</strong> <code>zapier invite [user@example.com] [1.0.0]</code></p><p>Invite any user registered on Zapier to test your app. Commonly, this is useful for teammates, contractors, or other team members who might want to test, QA, or view your app versions. If you&apos;d like to provide full admin access, try <code>zapier collaborate</code>.</p><blockquote>
<p>Send an email directly, which contains a one-time use link for them only - or share the public URL to &quot;bulk&quot; invite folks!</p>
</blockquote><p><strong>Arguments</strong></p><ul>
<li><em>none</em> -- print all invitees</li>
<li><code>email [user@example.com]</code> -- <em>optional</em>, which user to add/remove</li>
<li><code>version [1.0.0]</code> -- <em>optional</em>, only invite to a specific version</li>
<li><code>--remove</code> -- <em>optional</em>, elect to remove this user</li>
<li><code>--format={plain,json,raw,row,table}</code> -- <em>optional</em>, display format. Default is <code>table</code></li>
<li><code>--help</code> -- <em>optional</em>, prints this help text</li>
<li><code>--debug</code> -- <em>optional</em>, print debug API calls and tracebacks</li>
</ul>
    </div>
    <div class="col-md-7 col-sm-12 col-height  docs-code">
      <pre><code class="lang-bash">$ zapier invite
<span class="hljs-comment"># The invitees on your app listed below.</span>

<span class="hljs-comment"># &#x250C;&#x2500;&#x2500;&#x2500;&#x2500;&#x2500;&#x2500;&#x2500;&#x2500;&#x2500;&#x2500;&#x2500;&#x2500;&#x2500;&#x2500;&#x2500;&#x2500;&#x2500;&#x2500;&#x2500;&#x252C;&#x2500;&#x2500;&#x2500;&#x2500;&#x2500;&#x2500;&#x2500;&#x2500;&#x2500;&#x2500;&#x252C;&#x2500;&#x2500;&#x2500;&#x2500;&#x2500;&#x2500;&#x2500;&#x2500;&#x2500;&#x2500;&#x252C;&#x2500;&#x2500;&#x2500;&#x2500;&#x2500;&#x2500;&#x2500;&#x2500;&#x2500;&#x2510;</span>
<span class="hljs-comment"># &#x2502; Email             &#x2502; Role     &#x2502; Status   &#x2502; Version &#x2502;</span>
<span class="hljs-comment"># &#x251C;&#x2500;&#x2500;&#x2500;&#x2500;&#x2500;&#x2500;&#x2500;&#x2500;&#x2500;&#x2500;&#x2500;&#x2500;&#x2500;&#x2500;&#x2500;&#x2500;&#x2500;&#x2500;&#x2500;&#x253C;&#x2500;&#x2500;&#x2500;&#x2500;&#x2500;&#x2500;&#x2500;&#x2500;&#x2500;&#x2500;&#x253C;&#x2500;&#x2500;&#x2500;&#x2500;&#x2500;&#x2500;&#x2500;&#x2500;&#x2500;&#x2500;&#x253C;&#x2500;&#x2500;&#x2500;&#x2500;&#x2500;&#x2500;&#x2500;&#x2500;&#x2500;&#x2524;</span>
<span class="hljs-comment"># &#x2502; user@example.com  &#x2502; invitees &#x2502; accepted &#x2502; 1.0.0   &#x2502;</span>
<span class="hljs-comment"># &#x2514;&#x2500;&#x2500;&#x2500;&#x2500;&#x2500;&#x2500;&#x2500;&#x2500;&#x2500;&#x2500;&#x2500;&#x2500;&#x2500;&#x2500;&#x2500;&#x2500;&#x2500;&#x2500;&#x2500;&#x2534;&#x2500;&#x2500;&#x2500;&#x2500;&#x2500;&#x2500;&#x2500;&#x2500;&#x2500;&#x2500;&#x2534;&#x2500;&#x2500;&#x2500;&#x2500;&#x2500;&#x2500;&#x2500;&#x2500;&#x2500;&#x2500;&#x2534;&#x2500;&#x2500;&#x2500;&#x2500;&#x2500;&#x2500;&#x2500;&#x2500;&#x2500;&#x2518;</span>
<span class="hljs-comment">#</span>
<span class="hljs-comment"># Don&apos;t want to send individual invite emails? Use this public link and share with anyone on the web:</span>
<span class="hljs-comment">#</span>
<span class="hljs-comment">#   https://zapier.com/platform/public-invite/1/222dcd03aed943a8676dc80e2427a40d/</span>

$ zapier invite user@example.com 1.0.0
<span class="hljs-comment"># Preparing to add invitee user@example.com to your app &quot;Example (1.0.0)&quot;.</span>
<span class="hljs-comment">#</span>
<span class="hljs-comment">#   Adding user@example.com - done!</span>
<span class="hljs-comment">#</span>
<span class="hljs-comment"># Invitees updated! Try viewing them with `zapier invite`.</span>

$ zapier invite user@example.com --remove
<span class="hljs-comment"># Preparing to remove invitee user@example.com from your app &quot;Example&quot;.</span>
<span class="hljs-comment">#</span>
<span class="hljs-comment">#   Removing user@example.com - done!</span>
<span class="hljs-comment">#</span>
<span class="hljs-comment"># Invitees updated! Try viewing them with `zapier invite`.</span>
</code></pre>
    </div>
  </div>
</div><div class="row">
  <div class="row-height">
    <div class="col-md-5 col-sm-12 col-height  docs-primary">
      <h2 id="link">link</h2>
    </div>
    <div class="col-md-7 col-sm-12 col-height is-empty docs-code">
      
    </div>
  </div>
</div><div class="row">
  <div class="row-height">
    <div class="col-md-5 col-sm-12 col-height  docs-primary">
      <blockquote>
<p>Link the current directory to an app you have access to.</p>
</blockquote><p>  <strong>Usage:</strong> <code>zapier link</code></p><p>Link the current directory to an app you have access to. It is fairly uncommon to run this command - more often you&apos;d just <code>git clone git@github.com:example-inc/example.git</code> which would have a <code>.zapierapprc</code> file already included. If not, you&apos;d need to be an admin on the app and use this command to regenerate the <code>.zapierapprc</code> file.</p><p>Or, if you are making an app from scratch - you should prefer <code>zapier init</code>.</p><blockquote>
<p>This will change the <code>./.zapierapprc</code> (which identifies the app assosciated with the current directory).</p>
</blockquote><p><strong>Arguments</strong></p><ul>
<li><code>--format={plain,json,raw,row,table}</code> -- <em>optional</em>, display format. Default is <code>table</code></li>
<li><code>--help</code> -- <em>optional</em>, prints this help text</li>
<li><code>--debug</code> -- <em>optional</em>, print debug API calls and tracebacks</li>
</ul>
    </div>
    <div class="col-md-7 col-sm-12 col-height  docs-code">
      <pre><code class="lang-bash">$ zapier link
<span class="hljs-comment"># Which app would you like to link the current directory to?</span>
<span class="hljs-comment">#</span>
<span class="hljs-comment"># &#x250C;&#x2500;&#x2500;&#x2500;&#x2500;&#x2500;&#x2500;&#x2500;&#x2500;&#x252C;&#x2500;&#x2500;&#x2500;&#x2500;&#x2500;&#x2500;&#x2500;&#x2500;&#x2500;&#x2500;&#x2500;&#x2500;&#x2500;&#x252C;&#x2500;&#x2500;&#x2500;&#x2500;&#x2500;&#x2500;&#x2500;&#x2500;&#x2500;&#x2500;&#x2500;&#x2500;&#x252C;&#x2500;&#x2500;&#x2500;&#x2500;&#x2500;&#x2500;&#x2500;&#x2500;&#x2500;&#x2500;&#x2500;&#x2500;&#x2500;&#x2500;&#x2500;&#x2500;&#x2500;&#x2500;&#x2500;&#x2500;&#x2500;&#x252C;&#x2500;&#x2500;&#x2500;&#x2500;&#x2500;&#x2500;&#x2500;&#x2500;&#x2510;</span>
<span class="hljs-comment"># &#x2502; Number &#x2502; Title       &#x2502; Unique Key &#x2502; Timestamp           &#x2502; Linked &#x2502;</span>
<span class="hljs-comment"># &#x251C;&#x2500;&#x2500;&#x2500;&#x2500;&#x2500;&#x2500;&#x2500;&#x2500;&#x253C;&#x2500;&#x2500;&#x2500;&#x2500;&#x2500;&#x2500;&#x2500;&#x2500;&#x2500;&#x2500;&#x2500;&#x2500;&#x2500;&#x253C;&#x2500;&#x2500;&#x2500;&#x2500;&#x2500;&#x2500;&#x2500;&#x2500;&#x2500;&#x2500;&#x2500;&#x2500;&#x253C;&#x2500;&#x2500;&#x2500;&#x2500;&#x2500;&#x2500;&#x2500;&#x2500;&#x2500;&#x2500;&#x2500;&#x2500;&#x2500;&#x2500;&#x2500;&#x2500;&#x2500;&#x2500;&#x2500;&#x2500;&#x2500;&#x253C;&#x2500;&#x2500;&#x2500;&#x2500;&#x2500;&#x2500;&#x2500;&#x2500;&#x2524;</span>
<span class="hljs-comment"># &#x2502; 1      &#x2502; Example     &#x2502; Example    &#x2502; 2016-01-01T22:19:28 &#x2502; &#x2714;      &#x2502;</span>
<span class="hljs-comment"># &#x2514;&#x2500;&#x2500;&#x2500;&#x2500;&#x2500;&#x2500;&#x2500;&#x2500;&#x2534;&#x2500;&#x2500;&#x2500;&#x2500;&#x2500;&#x2500;&#x2500;&#x2500;&#x2500;&#x2500;&#x2500;&#x2500;&#x2500;&#x2534;&#x2500;&#x2500;&#x2500;&#x2500;&#x2500;&#x2500;&#x2500;&#x2500;&#x2500;&#x2500;&#x2500;&#x2500;&#x2534;&#x2500;&#x2500;&#x2500;&#x2500;&#x2500;&#x2500;&#x2500;&#x2500;&#x2500;&#x2500;&#x2500;&#x2500;&#x2500;&#x2500;&#x2500;&#x2500;&#x2500;&#x2500;&#x2500;&#x2500;&#x2500;&#x2534;&#x2500;&#x2500;&#x2500;&#x2500;&#x2500;&#x2500;&#x2500;&#x2500;&#x2518;</span>
<span class="hljs-comment">#      ...or type any title to create new app!</span>
<span class="hljs-comment">#</span>
<span class="hljs-comment"># Which app number do you want to link? You also may type a new app title to create one. (Ctrl-C to cancel)</span>
<span class="hljs-comment">#</span>
  1
<span class="hljs-comment">#</span>
<span class="hljs-comment">#   Selecting existing app &quot;Example&quot; - done!</span>
<span class="hljs-comment">#   Setting up `.zapierapprc` file - done!</span>
<span class="hljs-comment">#</span>
<span class="hljs-comment"># Finished! You can `zapier push` now to build &amp; upload a version!</span>
</code></pre>
    </div>
  </div>
</div><div class="row">
  <div class="row-height">
    <div class="col-md-5 col-sm-12 col-height  docs-primary">
      <h2 id="login">login</h2>
    </div>
    <div class="col-md-7 col-sm-12 col-height is-empty docs-code">
      
    </div>
  </div>
</div><div class="row">
  <div class="row-height">
    <div class="col-md-5 col-sm-12 col-height  docs-primary">
      <blockquote>
<p>Configures your <code>~/.zapierrc</code> with a deploy key.</p>
</blockquote><p><strong>Usage</strong>: <code>zapier login</code></p><p><strong>Flags</strong></p><ul>
<li><code>-s, --sso</code> | Use this flag if you log into Zapier a Single Sign-On (SSO) button and don&apos;t have a Zapier password</li>
<li><code>-d, --debug</code> | Show extra debugging output</li>
</ul>
    </div>
    <div class="col-md-7 col-sm-12 col-height is-empty docs-code">
      
    </div>
  </div>
</div><div class="row">
  <div class="row-height">
    <div class="col-md-5 col-sm-12 col-height  docs-primary">
      <h2 id="logout">logout</h2>
    </div>
    <div class="col-md-7 col-sm-12 col-height is-empty docs-code">
      
    </div>
  </div>
</div><div class="row">
  <div class="row-height">
    <div class="col-md-5 col-sm-12 col-height  docs-primary">
      <blockquote>
<p>Deactivates your acive deploy key and resets <code>~/.zapierrc</code>.</p>
</blockquote><p><strong>Usage</strong>: <code>zapier logout</code></p><p><strong>Flags</strong></p><ul>
<li><code>-d, --debug</code> | Show extra debugging output</li>
</ul>
    </div>
    <div class="col-md-7 col-sm-12 col-height is-empty docs-code">
      
    </div>
  </div>
</div><div class="row">
  <div class="row-height">
    <div class="col-md-5 col-sm-12 col-height  docs-primary">
      <h2 id="logs">logs</h2>
    </div>
    <div class="col-md-7 col-sm-12 col-height is-empty docs-code">
      
    </div>
  </div>
</div><div class="row">
  <div class="row-height">
    <div class="col-md-5 col-sm-12 col-height  docs-primary">
      <blockquote>
<p>Prints recent logs. See help for filter arguments.</p>
</blockquote><p>  <strong>Usage:</strong> <code>zapier logs</code></p><p>Get the logs that are automatically collected during the running of your app. Either explicitly during <code>z.console.log()</code>, automatically via <code>z.request()</code>, or any sort of traceback or error.</p><blockquote>
<p>Does not collect or list the errors found locally during <code>zapier test</code>.</p>
</blockquote><p><strong>Arguments</strong></p><ul>
<li><code>--version=value</code> -- <em>optional</em>, display only this version&apos;s logs (default is all versions)</li>
<li><code>--status={any,success,error}</code> -- <em>optional</em>, display only success logs (status code &lt; 400 / info) or error (status code &gt; 400 / tracebacks). Default is <code>any</code></li>
<li><code>--type={console,bundle,http}</code> -- <em>optional</em>, display only console, bundle, or http logs. Default is <code>console</code></li>
<li><code>--detailed</code> -- <em>optional</em>, show detailed logs (like request/response body and headers)</li>
<li><a href="mailto:`--user=user@example.com">`--user=user@example.com</a><code>-- _optional_, display only this user&apos;s logs. Default is</code>me`</li>
<li><code>--limit=50</code> -- <em>optional</em>, control the maximum result size. Default is <code>50</code></li>
<li><code>--format={plain,json,raw,row,table}</code> -- <em>optional</em>, display format. Default is <code>table</code></li>
<li><code>--help</code> -- <em>optional</em>, prints this help text</li>
<li><code>--debug</code> -- <em>optional</em>, print debug API calls and tracebacks</li>
</ul>
    </div>
    <div class="col-md-7 col-sm-12 col-height  docs-code">
      <pre><code class="lang-bash">$ zapier logs
<span class="hljs-comment"># The logs of your app &quot;Example&quot; listed below.</span>
<span class="hljs-comment">#</span>
<span class="hljs-comment"># &#x250C;&#x2500;&#x2500;&#x2500;&#x2500;&#x2500;&#x2500;&#x2500;&#x2500;&#x2500;&#x2500;&#x2500;&#x2500;&#x2500;&#x2500;&#x2500;&#x2500;&#x2500;&#x2500;&#x2500;&#x2500;&#x2500;&#x2500;&#x2500;&#x2500;&#x2500;&#x2500;&#x2500;&#x2500;&#x2500;&#x2500;&#x2500;&#x2500;&#x2500;&#x2500;&#x2500;&#x2500;&#x2500;&#x2500;&#x2500;&#x2500;&#x2500;&#x2500;&#x2500;&#x2500;&#x2500;&#x2500;&#x2500;&#x2500;&#x2500;&#x2500;&#x2500;&#x2500;&#x2500;&#x2500;&#x2510;</span>
<span class="hljs-comment"># &#x2502; = 1 =                                                &#x2502;</span>
<span class="hljs-comment"># &#x2502;     Log       &#x2502; console says hello world!            &#x2502;</span>
<span class="hljs-comment"># &#x2502;     Version   &#x2502; 1.0.0                                &#x2502;</span>
<span class="hljs-comment"># &#x2502;     Step      &#x2502; 99c16565-1547-4b16-bcb5-45189d9d8afa &#x2502;</span>
<span class="hljs-comment"># &#x2502;     Timestamp &#x2502; 2016-01-01T23:04:36-05:00            &#x2502;</span>
<span class="hljs-comment"># &#x2514;&#x2500;&#x2500;&#x2500;&#x2500;&#x2500;&#x2500;&#x2500;&#x2500;&#x2500;&#x2500;&#x2500;&#x2500;&#x2500;&#x2500;&#x2500;&#x2534;&#x2500;&#x2500;&#x2500;&#x2500;&#x2500;&#x2500;&#x2500;&#x2500;&#x2500;&#x2500;&#x2500;&#x2500;&#x2500;&#x2500;&#x2500;&#x2500;&#x2500;&#x2500;&#x2500;&#x2500;&#x2500;&#x2500;&#x2500;&#x2500;&#x2500;&#x2500;&#x2500;&#x2500;&#x2500;&#x2500;&#x2500;&#x2500;&#x2500;&#x2500;&#x2500;&#x2500;&#x2500;&#x2500;&#x2518;</span>

$ zapier logs --<span class="hljs-built_in">type</span>=http
<span class="hljs-comment"># The logs of your app &quot;Example&quot; listed below.</span>
<span class="hljs-comment">#</span>
<span class="hljs-comment"># &#x250C;&#x2500;&#x2500;&#x2500;&#x2500;&#x2500;&#x2500;&#x2500;&#x2500;&#x2500;&#x2500;&#x2500;&#x2500;&#x2500;&#x2500;&#x2500;&#x2500;&#x2500;&#x2500;&#x2500;&#x2500;&#x2500;&#x2500;&#x2500;&#x2500;&#x2500;&#x2500;&#x2500;&#x2500;&#x2500;&#x2500;&#x2500;&#x2500;&#x2500;&#x2500;&#x2500;&#x2500;&#x2500;&#x2500;&#x2500;&#x2500;&#x2500;&#x2500;&#x2500;&#x2500;&#x2500;&#x2500;&#x2500;&#x2500;&#x2500;&#x2500;&#x2500;&#x2500;&#x2500;&#x2500;&#x2500;&#x2500;&#x2510;</span>
<span class="hljs-comment"># &#x2502; = 1 =                                                  &#x2502;</span>
<span class="hljs-comment"># &#x2502;     Status      &#x2502; 200                                  &#x2502;</span>
<span class="hljs-comment"># &#x2502;     URL         &#x2502; https://httpbin.org/get               &#x2502;</span>
<span class="hljs-comment"># &#x2502;     Querystring &#x2502; hello=world                          &#x2502;</span>
<span class="hljs-comment"># &#x2502;     Version     &#x2502; 1.0.0                                &#x2502;</span>
<span class="hljs-comment"># &#x2502;     Step        &#x2502; 99c16565-1547-4b16-bcb5-45189d9d8afa &#x2502;</span>
<span class="hljs-comment"># &#x2502;     Timestamp   &#x2502; 2016-01-01T23:04:36-05:00            &#x2502;</span>
<span class="hljs-comment"># &#x2514;&#x2500;&#x2500;&#x2500;&#x2500;&#x2500;&#x2500;&#x2500;&#x2500;&#x2500;&#x2500;&#x2500;&#x2500;&#x2500;&#x2500;&#x2500;&#x2500;&#x2500;&#x2534;&#x2500;&#x2500;&#x2500;&#x2500;&#x2500;&#x2500;&#x2500;&#x2500;&#x2500;&#x2500;&#x2500;&#x2500;&#x2500;&#x2500;&#x2500;&#x2500;&#x2500;&#x2500;&#x2500;&#x2500;&#x2500;&#x2500;&#x2500;&#x2500;&#x2500;&#x2500;&#x2500;&#x2500;&#x2500;&#x2500;&#x2500;&#x2500;&#x2500;&#x2500;&#x2500;&#x2500;&#x2500;&#x2500;&#x2518;</span>
</code></pre>
    </div>
  </div>
</div><div class="row">
  <div class="row-height">
    <div class="col-md-5 col-sm-12 col-height  docs-primary">
      <h2 id="migrate">migrate</h2>
    </div>
    <div class="col-md-7 col-sm-12 col-height is-empty docs-code">
      
    </div>
  </div>
</div><div class="row">
  <div class="row-height">
    <div class="col-md-5 col-sm-12 col-height  docs-primary">
      <blockquote>
<p>Migrates users from one version of your app to another.</p>
</blockquote><p><strong>Usage</strong>: <code>zapier migrate FROMVERSION TOVERSION [PERCENT]</code></p><p>Starts a migration to move users between different versions of your app. You may also &quot;revert&quot; by simply swapping the from/to verion strings in the command line arguments (i.e. <code>zapier migrate 1.0.1 1.0.0</code>).</p><p>Only migrate users between non-breaking versions, use <code>zapier deprecate</code> if you have breaking changes!</p><p>Migrations can take between 5-10 minutes, so be patient and check <code>zapier history</code> to track the status.</p><p>Note: since a migration is only for non-breaking changes, users are not emailed about the update/migration. It will be a transparent process for them.</p><blockquote>
<p>Tip: We recommend migrating a small subset of users first, then watching error logs of the new version for any sort of odd behavior. When you feel confident there are no bugs, go ahead and migrate everyone. If you see unexpected errors, you can revert.</p>
</blockquote><blockquote>
<p>Tip 2: You can migrate a single user by using <code>--user</code> (i.e. <code>zapier migrate 1.0.0 1.0.1 --user=user@example.com</code>).</p>
</blockquote><p><strong>Arguments</strong></p><ul>
<li>(required) <code>fromVersion</code> | The version FROM which to migrate users.</li>
<li>(required) <code>toVersion</code> | The version TO which to migrate users.</li>
<li><code>percent</code> | Percentage (between 1 and 100) of users to migrate.</li>
</ul><p><strong>Flags</strong></p><ul>
<li><code>--user</code> | Migrate only this user</li>
<li><code>-d, --debug</code> | Show extra debugging output</li>
</ul><p><strong>Examples</strong></p><ul>
<li><code>zapier migrate 1.0.0 1.0.1</code></li>
<li><code>zapier migrate 1.0.1 2.0.0 10</code></li>
<li><code>zapier migrate 2.0.0 2.0.1 --user=user@example.com</code></li>
</ul>
    </div>
    <div class="col-md-7 col-sm-12 col-height is-empty docs-code">
      
    </div>
  </div>
</div><div class="row">
  <div class="row-height">
    <div class="col-md-5 col-sm-12 col-height  docs-primary">
      <h2 id="promote">promote</h2>
    </div>
    <div class="col-md-7 col-sm-12 col-height is-empty docs-code">
      
    </div>
  </div>
</div><div class="row">
  <div class="row-height">
    <div class="col-md-5 col-sm-12 col-height  docs-primary">
      <blockquote>
<p>Promotes a specific version to public access.</p>
</blockquote><p><strong>Usage</strong>: <code>zapier promote VERSION</code></p><p>Promotes an app version into production (non-private) rotation, which means new users can use this app version.</p><ul>
<li><p>This [1mdoes[22m mark the version as the official public version - all other versions &amp; users are grandfathered.</p>
</li>
<li><p>This does [1mNOT[22m build/upload or deploy a version to Zapier - you should <code>zapier push</code> first.</p>
</li>
<li><p>This does [1mNOT[22m move old users over to this version - <code>zapier migrate 1.0.0 1.0.1</code> does that.</p>
</li>
<li><p>This does [1mNOT[22m recommend old users stop using this version - <code>zapier deprecate 1.0.0 2017-01-01</code> does that.</p>
</li>
</ul><p>Promotes are an inherently safe operation for all existing users of your app.</p><blockquote>
<p>If this is your first time promoting - this will start the platform quality assurance process by alerting the Zapier platform team of your intent to make your app public. We&apos;ll respond within a few business days.</p>
</blockquote><p><strong>Arguments</strong></p><ul>
<li>(required) <code>version</code> | The version you want promote.</li>
</ul><p><strong>Flags</strong></p><ul>
<li><code>-d, --debug</code> | Show extra debugging output</li>
</ul><p><strong>Examples</strong></p><ul>
<li><code>zapier promote 1.0.0</code></li>
</ul>
    </div>
    <div class="col-md-7 col-sm-12 col-height is-empty docs-code">
      
    </div>
  </div>
</div><div class="row">
  <div class="row-height">
    <div class="col-md-5 col-sm-12 col-height  docs-primary">
      <h2 id="push">push</h2>
    </div>
    <div class="col-md-7 col-sm-12 col-height is-empty docs-code">
      
    </div>
  </div>
</div><div class="row">
  <div class="row-height">
    <div class="col-md-5 col-sm-12 col-height  docs-primary">
      <blockquote>
<p>Build and upload the current app - does not promote.</p>
</blockquote><p>  <strong>Usage:</strong> <code>zapier push</code></p><p>A shortcut for <code>zapier build &amp;&amp; zapier upload</code> - this is our recommended way to push an app. This is a common workflow:</p><ol>
<li>Make changes in <code>index.js</code> or other files.</li>
<li>Run <code>zapier test</code>.</li>
<li>Run <code>zapier push</code>.</li>
<li>QA/experiment in the Zapier.com Zap editor.</li>
<li>Go to 1 and repeat.</li>
</ol><blockquote>
<p>Note: this is always a safe operation as live/production apps are protected from pushes. You must use <code>zapier promote</code> or <code>zapier migrate</code> to impact live users.</p>
</blockquote><blockquote>
<p>Note: this command will create (or overwrite) an AppVersion that matches the ones listed in your <code>package.json</code>. If you want to push to a new version, increment the &quot;version&quot; key in <code>package.json</code>.</p>
</blockquote><p>If you have not yet registered your app, this command will prompt you for your app title and to register the app.</p>
    </div>
    <div class="col-md-7 col-sm-12 col-height  docs-code">
      <pre><code class="lang-bash">$ zapier push
<span class="hljs-comment"># Preparing to build and upload app.</span>
<span class="hljs-comment">#</span>
<span class="hljs-comment">#   Copying project to temp directory - done!</span>
<span class="hljs-comment">#   Installing project dependencies - done!</span>
<span class="hljs-comment">#   Applying entry point file - done!</span>
<span class="hljs-comment">#   Validating project - done!</span>
<span class="hljs-comment">#   Building app definition.json - done!</span>
<span class="hljs-comment">#   Zipping project and dependencies - done!</span>
<span class="hljs-comment">#   Cleaning up temp directory - done!</span>
<span class="hljs-comment">#   Uploading version 1.0.0 - done!</span>
<span class="hljs-comment">#</span>
<span class="hljs-comment"># Build and upload complete! Try loading the Zapier editor now, or try `zapier promote` to put it into rotation or `zapier migrate` to move users over</span>
</code></pre>
    </div>
  </div>
</div><div class="row">
  <div class="row-height">
    <div class="col-md-5 col-sm-12 col-height  docs-primary">
      <h2 id="register">register</h2>
    </div>
    <div class="col-md-7 col-sm-12 col-height is-empty docs-code">
      
    </div>
  </div>
</div><div class="row">
  <div class="row-height">
    <div class="col-md-5 col-sm-12 col-height  docs-primary">
      <blockquote>
<p>Registers a new app in your account.</p>
</blockquote><p>  <strong>Usage:</strong> <code>zapier register &quot;Example&quot;</code></p><p>This command registers your app with Zapier. After running this, you can run <code>zapier push</code> to push a version of your app that you can use in the Zapier editor.</p><blockquote>
<p>This will change the  <code>./.zapierapprc</code> (which identifies the app associated with the current directory).</p>
</blockquote><p><strong>Arguments</strong></p><ul>
<li><code>title [&quot;My App Name&quot;]</code> -- <strong>required</strong>,</li>
</ul>
    </div>
    <div class="col-md-7 col-sm-12 col-height  docs-code">
      <pre><code class="lang-bash">$ zapier register <span class="hljs-string">&quot;Example&quot;</span>
<span class="hljs-comment"># Let&apos;s register your app &quot;Example&quot; on Zapier!</span>
<span class="hljs-comment">#</span>
<span class="hljs-comment">#   Creating a new app named &quot;Example&quot; on Zapier - done!</span>
<span class="hljs-comment">#   Setting up .zapierapprc file - done!</span>
<span class="hljs-comment">#   Applying entry point file - done!</span>
<span class="hljs-comment">#</span>
<span class="hljs-comment"># Finished!</span>
</code></pre>
    </div>
  </div>
</div><div class="row">
  <div class="row-height">
    <div class="col-md-5 col-sm-12 col-height  docs-primary">
      <h2 id="scaffold">scaffold</h2>
    </div>
    <div class="col-md-7 col-sm-12 col-height is-empty docs-code">
      
    </div>
  </div>
</div><div class="row">
  <div class="row-height">
    <div class="col-md-5 col-sm-12 col-height  docs-primary">
      <blockquote>
<p>Adds a starting resource, trigger, action or search to your app.</p>
</blockquote><p>  <strong>Usage:</strong> <code>zapier scaffold {resource|trigger|search|create} &quot;Name&quot;</code></p><p>The scaffold command does two general things:</p><ul>
<li>Creates a new destination file like <code>resources/contact.js</code></li>
<li>(Attempts to) import and register it inside your entry <code>index.js</code></li>
</ul><p>You can mix and match several options to customize the created scaffold for your project.</p><blockquote>
<p>Note, we may fail to rewrite your <code>index.js</code> so you may need to handle the require and registration yourself.</p>
</blockquote><p><strong>Arguments</strong></p><ul>
<li><code>type [{resource,trigger,search,create}]</code> -- <strong>required</strong>, what type of thing are you creating</li>
<li><code>name [&quot;Some Name&quot;]</code> -- <strong>required</strong>, the name of the new thing to create</li>
<li><code>--dest={type}s/{name}</code> -- <em>optional</em>, sets the new file&apos;s path. Default is <code>{type}s/{name}</code></li>
<li><code>--entry=index.js</code> -- <em>optional</em>, where to import the new file. Default is <code>index.js</code></li>
</ul>
    </div>
    <div class="col-md-7 col-sm-12 col-height  docs-code">
      <pre><code class="lang-bash">$ zapier scaffold resource <span class="hljs-string">&quot;Contact&quot;</span>
$ zapier scaffold resource <span class="hljs-string">&quot;Contact&quot;</span> --entry=index.js
$ zapier scaffold resource <span class="hljs-string">&quot;Contag Tag&quot;</span> --dest=resources/tag
$ zapier scaffold resource <span class="hljs-string">&quot;Tag&quot;</span> --entry=index.js --dest=resources/tag
<span class="hljs-comment"># Adding resource scaffold to your project.</span>
<span class="hljs-comment">#</span>
<span class="hljs-comment">#   Writing new resources/tag.js - done!</span>
<span class="hljs-comment">#   Rewriting your index.js - done!</span>
<span class="hljs-comment">#</span>
<span class="hljs-comment"># Finished! We did the best we could, you might gut check your files though.</span>
</code></pre>
    </div>
  </div>
</div><div class="row">
  <div class="row-height">
    <div class="col-md-5 col-sm-12 col-height  docs-primary">
      <h2 id="test">test</h2>
    </div>
    <div class="col-md-7 col-sm-12 col-height is-empty docs-code">
      
    </div>
  </div>
</div><div class="row">
  <div class="row-height">
    <div class="col-md-5 col-sm-12 col-height  docs-primary">
      <blockquote>
<p>Tests your app via <code>npm test</code>.</p>
</blockquote><p><strong>Usage</strong>: <code>zapier test</code></p><p>This command is effectively the same as <code>npm test</code>, except we also validate your app and set up the environment. We recommend using mocha as your testing framework.</p><p><strong>Flags</strong></p><ul>
<li><code>-t, --timeout</code> | Set test-case timeout in milliseconds  Defaults to <code>2000</code>.</li>
<li><code>--grep</code> | Only run tests matching pattern</li>
<li><code>--skip-validate</code> | Forgo running <code>zapier validate</code> before <code>npm test</code></li>
<li><code>--yarn</code> | Use yarn instead of npm</li>
<li><code>-d, --debug</code> | Show extra debugging output</li>
</ul><p><strong>Examples</strong></p><ul>
<li><code>zapier test</code></li>
<li><code>zapier test -t 30000 --grep api --skip-validate</code></li>
</ul>
    </div>
    <div class="col-md-7 col-sm-12 col-height is-empty docs-code">
      
    </div>
  </div>
</div><div class="row">
  <div class="row-height">
    <div class="col-md-5 col-sm-12 col-height  docs-primary">
      <h2 id="upload">upload</h2>
    </div>
    <div class="col-md-7 col-sm-12 col-height is-empty docs-code">
      
    </div>
  </div>
</div><div class="row">
  <div class="row-height">
    <div class="col-md-5 col-sm-12 col-height  docs-primary">
      <blockquote>
<p>Upload the last build as a version.</p>
</blockquote><p>  <strong>Usage:</strong> <code>zapier upload</code></p><p>Upload the zip files already built by <code>zapier build</code> in build/build.zip and build/source.zip. The version and other app details are read by Zapier from the zip files.</p><blockquote>
<p>Note: we generally recommend using <code>zapier push</code> which does both <code>zapier build &amp;&amp; zapier upload</code> in one step.</p>
</blockquote>
    </div>
    <div class="col-md-7 col-sm-12 col-height  docs-code">
      <pre><code class="lang-bash">$ zapier upload
<span class="hljs-comment"># Preparing to upload a new version.</span>
<span class="hljs-comment">#</span>
<span class="hljs-comment">#   Uploading version 1.0.0 - done!</span>
<span class="hljs-comment">#</span>
<span class="hljs-comment"># Upload of build/build.zip and build/source.zip complete! Try `zapier versions` now!</span>
</code></pre>
    </div>
  </div>
</div><div class="row">
  <div class="row-height">
    <div class="col-md-5 col-sm-12 col-height  docs-primary">
      <h2 id="validate">validate</h2>
    </div>
    <div class="col-md-7 col-sm-12 col-height is-empty docs-code">
      
    </div>
  </div>
</div><div class="row">
  <div class="row-height">
    <div class="col-md-5 col-sm-12 col-height  docs-primary">
      <blockquote>
<p>Validates your Zapier app.</p>
</blockquote><p><strong>Usage</strong>: <code>zapier validate</code></p><p>Runs the standard validation routine powered by json-schema that checks your app for any structural errors. This is the same routine that runs during <code>zapier build</code>, <code>zapier upload</code>, <code>zapier push</code> or even as a test in <code>zapier test</code>.</p><p><strong>Flags</strong></p><ul>
<li><code>--without-style</code> | Forgo pinging the Zapier server to run further checks</li>
<li><code>-f, --format</code> | undefined One of <code>[plain | json | raw | row | table]</code>. Defaults to <code>table</code>.</li>
<li><code>-d, --debug</code> | Show extra debugging output</li>
</ul><p><strong>Examples</strong></p><ul>
<li><code>zapier validate</code></li>
<li><code>zapier validate --without-style</code></li>
<li><code>zapier validate --format json</code></li>
</ul>
    </div>
    <div class="col-md-7 col-sm-12 col-height is-empty docs-code">
      
    </div>
  </div>
</div><div class="row">
  <div class="row-height">
    <div class="col-md-5 col-sm-12 col-height  docs-primary">
      <h2 id="versions">versions</h2>
    </div>
    <div class="col-md-7 col-sm-12 col-height is-empty docs-code">
      
    </div>
  </div>
</div><div class="row">
  <div class="row-height">
    <div class="col-md-5 col-sm-12 col-height  docs-primary">
      <blockquote>
<p>Lists the versions of your app available for use in the Zapier editor.</p>
</blockquote><p><strong>Usage</strong>: <code>zapier versions</code></p><p><strong>Flags</strong></p><ul>
<li><code>-f, --format</code> | undefined One of <code>[plain | json | raw | row | table]</code>. Defaults to <code>table</code>.</li>
<li><code>-d, --debug</code> | Show extra debugging output</li>
</ul>
    </div>
    <div class="col-md-7 col-sm-12 col-height is-empty docs-code">
      
    </div>
  </div>
</div>
    </div>

    <script type="text/javascript" src="./lib/lodash.custom.min.js"></script>
    <script type="text/javascript" src="./docs.js"></script>

  </body>
</html><|MERGE_RESOLUTION|>--- conflicted
+++ resolved
@@ -245,6 +245,7 @@
       <ul>
 <li><a href="#zapier-cli-reference">Zapier CLI Reference</a></li>
 <li><a href="#commands">Commands</a><ul>
+<li><a href="#analytics">analytics</a></li>
 <li><a href="#apps">apps</a></li>
 <li><a href="#build">build</a></li>
 <li><a href="#collaborate">collaborate</a></li>
@@ -255,6 +256,7 @@
 <li><a href="#env">env</a></li>
 <li><a href="#help">help</a></li>
 <li><a href="#history">history</a></li>
+<li><a href="#init">init</a></li>
 <li><a href="#invite">invite</a></li>
 <li><a href="#link">link</a></li>
 <li><a href="#login">login</a></li>
@@ -301,6 +303,31 @@
   <div class="row-height">
     <div class="col-md-5 col-sm-12 col-height  docs-primary">
       <h1 id="commands">Commands</h1>
+    </div>
+    <div class="col-md-7 col-sm-12 col-height is-empty docs-code">
+      
+    </div>
+  </div>
+</div><div class="row">
+  <div class="row-height">
+    <div class="col-md-5 col-sm-12 col-height  docs-primary">
+      <h2 id="analytics">analytics</h2>
+    </div>
+    <div class="col-md-7 col-sm-12 col-height is-empty docs-code">
+      
+    </div>
+  </div>
+</div><div class="row">
+  <div class="row-height">
+    <div class="col-md-5 col-sm-12 col-height  docs-primary">
+      <blockquote>
+<p>Shows the status of the analytics that are collected. Also used to change what is collected.</p>
+</blockquote><p><strong>Usage</strong>: <code>zapier analytics</code></p><p><strong>Flags</strong></p><ul>
+<li><code>-m, --mode</code> | Choose how much information to share. Anonymous mode drops the OS type and Zapier user id, but keeps command info. Identifying information is used only for debugging purposes. One of <code>[enabled | anonymous | disabled]</code>.</li>
+<li><code>-d, --debug</code> | Show extra debugging output</li>
+</ul><p><strong>Examples</strong></p><ul>
+<li><code>zapier analytics --mode enabled</code></li>
+</ul>
     </div>
     <div class="col-md-7 col-sm-12 col-height is-empty docs-code">
       
@@ -711,8 +738,6 @@
 </div><div class="row">
   <div class="row-height">
     <div class="col-md-5 col-sm-12 col-height  docs-primary">
-<<<<<<< HEAD
-=======
       <h2 id="init">init</h2>
     </div>
     <div class="col-md-7 col-sm-12 col-height is-empty docs-code">
@@ -743,7 +768,6 @@
 </div><div class="row">
   <div class="row-height">
     <div class="col-md-5 col-sm-12 col-height  docs-primary">
->>>>>>> 3415d0fa
       <h2 id="invite">invite</h2>
     </div>
     <div class="col-md-7 col-sm-12 col-height is-empty docs-code">
