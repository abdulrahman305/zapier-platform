--- conflicted
+++ resolved
@@ -26,13 +26,8 @@
 - [ ] history
 - [ ] invitees
 - [ ] link
-<<<<<<< HEAD
-- [ ] login
 - [x] logout
-=======
 - [x] login
-- [ ] logout
->>>>>>> 38dcc791
 - [ ] logs
 - [ ] migrate
 - [ ] migrate
