{
  "name": "zapier-platform-cli",
  "version": "8.4.2",
  "description": "The CLI for apps in the Zapier Developer Platform.",
  "repository": "zapier/zapier-platform-cli",
  "homepage": "https://zapier.com/",
  "author": "Bryan Helmig <bryan@zapier.com>",
  "license": "UNLICENSED",
  "main": "zapier.js",
  "files": [
    "/src/*.js",
    "/src/commands/",
    "/src/oclif/",
    "/src/bin/run",
    "/src/bin/run.cmd",
    "/src/utils/",
    "/scaffold/",
    "/zapier.js",
    "/oclif.manifest.json"
  ],
  "engines": {
    "node": ">=8.10.0"
  },
  "scripts": {
    "docs": "ZAPIER_BASE_ENDPOINT='' node src/bin/docs.js && cp -r docs ../..",
    "preversion": "git pull && yarn validate",
    "prepack": "oclif-dev manifest",
    "postpack": "rm -f oclif.manifest.json",
    "precommit": "yarn docs && git add docs README.md ../../docs",
    "version": "yarn docs && yarn gen-completions && git add docs/* goodies/* README.md",
    "postversion": "git push && git push --tags",
    "lint": "eslint zapier.js src snippets --fix",
    "test": "NODE_ENV=test mocha -t 50000 --recursive src/tests",
    "smoke-test": "NODE_ENV=test mocha -t 120000 --recursive src/smoke-tests",
    "zapier": "zapier.js",
    "validate-templates": "./scripts/validate-app-templates.js",
    "set-template-versions": "./scripts/set-app-template-versions.js",
    "gen-completions": "./scripts/gen-zsh-completions.js > ./goodies/zsh/_zapier && ./scripts/gen-bash-completions.js > ./goodies/bash/_zapier",
    "test-convert": "./scripts/test-convert.js",
    "validate": "yarn test && yarn smoke-test && yarn lint"
  },
  "dependencies": {
    "@oclif/command": "1.5.18",
    "@oclif/config": "1.13.3",
    "@oclif/plugin-help": "2.2.1",
    "adm-zip": "0.4.13",
    "archiver": "3.1.1",
    "browserify": "16.5.0",
    "cli-table3": "0.5.1",
    "colors": "1.3.3",
    "debug": "4.1.1",
    "fs-extra": "8.1.0",
    "ignore": "5.1.3",
    "inquirer": "6.5.0",
    "klaw": "3.0.0",
    "leven": "2.1.0",
    "lodash": "4.17.15",
    "node-fetch": "2.6.0",
    "ora": "3.4.0",
    "parse-gitignore": "0.4.0",
    "prettier": "1.18.2",
    "read": "1.0.7",
    "semver": "6.3.0",
    "string-length": "3.1.0",
    "through2": "3.0.1",
    "tmp": "0.0.33",
    "update-notifier": "3.0.1"
  },
  "devDependencies": {
    "@oclif/dev-cli": "1.22.2",
    "decompress": "4.2.0",
    "litdoc": "1.5.6",
    "markdown-toc": "1.1.0",
    "mock-fs": "4.10.0",
    "nock": "10.0.6",
    "stdout-stderr": "0.1.9",
    "yamljs": "0.3.0"
  },
  "bin": {
    "zapier": "zapier.js"
  },
  "oclif": {
    "commands": "src/oclif/commands",
    "bin": "zapier",
    "plugins": [],
<<<<<<< HEAD
    "hooks": {
      "init": "./src/oclif/hooks/deprecated"
=======
    "topics": {
      "env": {"description": "Interact with your integration's environment"}
>>>>>>> da48f90b
    }
  }
}<|MERGE_RESOLUTION|>--- conflicted
+++ resolved
@@ -83,13 +83,11 @@
     "commands": "src/oclif/commands",
     "bin": "zapier",
     "plugins": [],
-<<<<<<< HEAD
     "hooks": {
       "init": "./src/oclif/hooks/deprecated"
-=======
+    },
     "topics": {
       "env": {"description": "Interact with your integration's environment"}
->>>>>>> da48f90b
     }
   }
 }