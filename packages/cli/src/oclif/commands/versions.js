--- conflicted
+++ resolved
@@ -39,14 +39,9 @@
       headers: [
         ['Version', 'version'],
         ['Platform', 'platform_version'],
-<<<<<<< HEAD
         ['Zap Users', 'user_count'],
         ['State', 'state'],
-=======
-        ['Users', 'user_count'],
-        ['Deployment', 'deployment'],
         ['Legacy Date', 'legacy_date'],
->>>>>>> b53a1f41
         ['Deprecation Date', 'deprecation_date'],
         ['Timestamp', 'date'],
       ],
