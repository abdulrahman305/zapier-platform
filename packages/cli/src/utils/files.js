--- conflicted
+++ resolved
@@ -87,23 +87,6 @@
 /*
   Returns a promise that copies a directory recursively.
 
-<<<<<<< HEAD
-	Options:
-
-	- clobber: Overwrite existing files? Default is false.
-	- filter:
-			A function that returns true if the file should be copied. By default, it
-			ignores node_modules and .zip files.
-	- onCopy:
-			A function called when a file is copied. Takes the destination path as an
-			argument.
-	- onSkip:
-			A function called when a file is skipped. Takes the destination path as an
-			argument.
-	- onDirExists:
-			A function called when a directory exists. Takes the destination path as
-			an argument. Returns true to carry on copying. Returns false to skip.
-=======
   Options:
 
   - clobber: Overwrite existing files? Default is false.
@@ -119,7 +102,6 @@
   - onDirExists:
       A function called when a directory exists. Takes the destination path as
       an argument. Returns true to carry on copying. Returns false to skip.
->>>>>>> a8266670
 */
 const copyDir = async (src, dst, options) => {
   const defaultFilter = (srcPath) => {
